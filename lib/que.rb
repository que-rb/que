require 'socket' # For hostname

module Que
  autoload :Adapters,    'que/adapters/base'
  autoload :Job,         'que/job'
  autoload :JobQueue,    'que/job_queue'
  autoload :Locker,      'que/locker'
  autoload :Migrations,  'que/migrations'
  autoload :ResultQueue, 'que/result_queue'
  autoload :SQL,         'que/sql'
  autoload :Version,     'que/version'
  autoload :Worker,      'que/worker'

  begin
    require 'multi_json'
    JSON_MODULE = MultiJson
  rescue LoadError
    require 'json'
    JSON_MODULE = JSON
  end

  class << self
    attr_accessor :logger, :error_handler, :mode
    attr_writer :adapter, :log_formatter

    def connection=(connection)
      self.adapter = if connection.to_s == 'ActiveRecord'
        Adapters::ActiveRecord.new
      else
        case connection.class.to_s
          when 'Sequel::Postgres::Database' then Adapters::Sequel.new(connection)
          when 'ConnectionPool'             then Adapters::ConnectionPool.new(connection)
          when 'NilClass'                   then connection
          else raise "Que connection not recognized: #{connection.inspect}"
        end
      end
    end

    def adapter
      @adapter || raise("Que connection not established!")
    end

    def execute(*args)
      adapter.execute(*args)
    end

    def clear!
      execute "DELETE FROM que_jobs"
    end

    def job_stats
      execute :job_stats
    end

    def worker_states
      execute :worker_states
    end

    # Give us a cleaner interface when specifying a job_class as a string.
    def enqueue(*args)
      Job.enqueue(*args)
    end

    def db_version
      Migrations.db_version
    end

    def migrate!(version = {:version => Migrations::CURRENT_VERSION})
      Migrations.migrate!(version)
    end

    # Have to support create! and drop! in old migrations. They just created
    # and dropped the bare table.
    def create!
      migrate! :version => 1
    end

    def drop!
      migrate! :version => 0
    end

    def log(data)
      level = data.delete(:level) || :info
      data = {:lib => 'que', :hostname => Socket.gethostname, :thread => Thread.current.object_id}.merge(data)

      if logger && output = log_formatter.call(data)
        logger.send level, output
      end
    end

    def log_formatter
      @log_formatter ||= JSON_MODULE.method(:dump)
    end

<<<<<<< HEAD
    # Helper for making hashes indifferently-accessible, even when nested
    # within each other and within arrays.
    def indifferentiate(object)
      case object
      when Hash
        h = if {}.respond_to?(:with_indifferent_access) # Better support for Rails.
              {}.with_indifferent_access
            else
              Hash.new { |hash, key| hash[key.to_s] if Symbol === key }
            end

        object.each { |k, v| h[k] = indifferentiate(v) }
        h
      when Array
        object.map { |v| indifferentiate(v) }
      else
        object
      end
=======
    # Copy some of the Worker class' config methods here for convenience.
    [:mode, :mode=, :worker_count, :worker_count=, :wake_interval, :wake_interval=, :wake!, :wake_all!].each do |meth|
      define_method(meth) { |*args| Worker.send(meth, *args) }
>>>>>>> 30192c17
    end
  end
end

require 'que/railtie' if defined? Rails::Railtie<|MERGE_RESOLUTION|>--- conflicted
+++ resolved
@@ -91,32 +91,6 @@
     def log_formatter
       @log_formatter ||= JSON_MODULE.method(:dump)
     end
-
-<<<<<<< HEAD
-    # Helper for making hashes indifferently-accessible, even when nested
-    # within each other and within arrays.
-    def indifferentiate(object)
-      case object
-      when Hash
-        h = if {}.respond_to?(:with_indifferent_access) # Better support for Rails.
-              {}.with_indifferent_access
-            else
-              Hash.new { |hash, key| hash[key.to_s] if Symbol === key }
-            end
-
-        object.each { |k, v| h[k] = indifferentiate(v) }
-        h
-      when Array
-        object.map { |v| indifferentiate(v) }
-      else
-        object
-      end
-=======
-    # Copy some of the Worker class' config methods here for convenience.
-    [:mode, :mode=, :worker_count, :worker_count=, :wake_interval, :wake_interval=, :wake!, :wake_all!].each do |meth|
-      define_method(meth) { |*args| Worker.send(meth, *args) }
->>>>>>> 30192c17
-    end
   end
 end
 
