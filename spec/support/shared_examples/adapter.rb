shared_examples "a Que adapter" do
  it "should be able to execute arbitrary SQL and return indifferent hashes" do
    result = Que.execute("SELECT 1 AS one")
    result.should == [{'one'=>'1'}]
    result.first[:one].should == '1'
  end

<<<<<<< HEAD
  it "should be able to queue a job" do
    Que::Job.queue
    DB[:que_jobs].select_map(:job_class).should == ['Que::Job']
=======
  it "should be able to queue and work a job" do
    Que::Job.enqueue
    result = Que::Job.work
    result[:event].should == :job_worked
    result[:job][:job_class].should == 'Que::Job'
>>>>>>> 26cffc8d
  end

  it "should yield the same Postgres connection for the duration of the block" do
    Que.adapter.checkout do |conn|
      conn.should be_a PG::Connection
      pid1 = Que.execute "SELECT pg_backend_pid()"
      pid2 = Que.execute "SELECT pg_backend_pid()"
      pid1.should == pid2
    end
  end

  it "should allow nested checkouts" do
    Que.adapter.checkout do |a|
      Que.adapter.checkout do |b|
        a.object_id.should == b.object_id
      end
    end
  end

  it "should allow multiple threads to check out their own connections" do
    one = nil
    two = nil

    q1, q2 = Queue.new, Queue.new

    thread = Thread.new do
      Que.adapter.checkout do |conn|
        q1.push nil
        q2.pop
        one = conn.object_id
      end
    end

    Que.adapter.checkout do |conn|
      q1.pop
      q2.push nil
      two = conn.object_id
    end

    thread.join
    one.should_not == two
  end

  it "should allow multiple workers to complete jobs simultaneously" do
    pending

    # BlockJob.queue
    # worker_1 = Que::Worker.new
    # $q1.pop

    # Que::Job.queue
    # DB[:que_jobs].count.should be 2

    # worker_2 = Que::Worker.new
    # sleep_until { worker_2.sleeping? }
    # DB[:que_jobs].count.should be 1

    # $q2.push nil
    # sleep_until { worker_1.sleeping? }
    # DB[:que_jobs].count.should be 0
  end
end<|MERGE_RESOLUTION|>--- conflicted
+++ resolved
@@ -5,17 +5,9 @@
     result.first[:one].should == '1'
   end
 
-<<<<<<< HEAD
   it "should be able to queue a job" do
-    Que::Job.queue
+    Que::Job.enqueue
     DB[:que_jobs].select_map(:job_class).should == ['Que::Job']
-=======
-  it "should be able to queue and work a job" do
-    Que::Job.enqueue
-    result = Que::Job.work
-    result[:event].should == :job_worked
-    result[:job][:job_class].should == 'Que::Job'
->>>>>>> 26cffc8d
   end
 
   it "should yield the same Postgres connection for the duration of the block" do
@@ -62,11 +54,11 @@
   it "should allow multiple workers to complete jobs simultaneously" do
     pending
 
-    # BlockJob.queue
+    # BlockJob.enqueue
     # worker_1 = Que::Worker.new
     # $q1.pop
 
-    # Que::Job.queue
+    # Que::Job.enqueue
     # DB[:que_jobs].count.should be 2
 
     # worker_2 = Que::Worker.new
